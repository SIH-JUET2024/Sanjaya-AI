--- conflicted
+++ resolved
@@ -2,7 +2,7 @@
 from typing import List
 import requests
 import openai
-from app.utils import extract_text_from_file, cosine_similarity
+from app.utils import cosine_similarity
 import os
 import tempfile
 from dotenv import load_dotenv
@@ -12,23 +12,19 @@
 from langchain_community.document_loaders import PyPDFLoader, CSVLoader
 from langchain.text_splitter import RecursiveCharacterTextSplitter
 import logging
-import fitz  # PyMuPDF
 
 # Load environment variables from .env file
 load_dotenv()
 
 chat_router = APIRouter()
 
-# API endpoints for bad words
+# API endpoints and environment variables
 GET_BADWORDS_URL = os.getenv("GET_BADWORDS_URL")
 ADD_FLAGGED_WORD_URL = os.getenv("ADD_BADWORD_URL")
 FETCH_FILES_URL = os.getenv("GET_FILES_URL")
 OPENAI_API_KEY = os.getenv("OPENAI_API_KEY")
 
-# API endpoints for files
-FETCH_FILES_URL = os.getenv("GET_FILES_URL")
-
-# OpenAI API key (ensure it's stored in a safe environment)
+# OpenAI API key
 openai.api_key = OPENAI_API_KEY
 
 vector_store = None
@@ -37,47 +33,35 @@
 logging.basicConfig(level=logging.INFO)
 logger = logging.getLogger(__name__)
 
+class ChatRequest(BaseModel):
+    user_input: str
+
 def embed_text(text: str):
     embeddings = OpenAIEmbeddings(api_key=OPENAI_API_KEY)
     
-    # If the input is a single string, embed it as usual
     if isinstance(text, str):
         vector = embeddings.embed_query(text)
-        return vector  # Return directly as it's already a list
-    
-    # If the input is a list, embed each string
+        return vector
     elif isinstance(text, list):
-        vectors = [embeddings.embed_query(t) for t in text]  # Return directly without .tolist()
+        vectors = [embeddings.embed_query(t) for t in text]
         return vectors
     else:
-        raise ValueError("Input must be a string or a list of strings.")  # Added error handling
+        raise ValueError("Input must be a string or a list of strings.")
 
-# Updated function to fetch and process the file
-<<<<<<< HEAD
-def fetch_file_content(file_url: str) -> str:
-    try:
-        response = requests.get(file_url, timeout=10)  # Add timeout
-        response.raise_for_status()
-        return response.content.decode('utf-8')
-=======
 def fetch_file_content(file_url: str, file_type: str):
     try:
         response = requests.get(file_url)
-        response.raise_for_status()  # Raises HTTPError for bad responses
+        response.raise_for_status()
 
         if file_type == "application/pdf":
-            # Save the file content to a temporary file and load it
             with tempfile.NamedTemporaryFile(delete=False, suffix=".pdf") as tmp_file:
-                tmp_file.write(response.content)  # Write bytes directly
+                tmp_file.write(response.content)
                 tmp_file.flush()
-                return tmp_file.name  # Return the file path
-
+                return tmp_file.name
         elif file_type == "text/csv":
-            return response.content.decode('utf-8')  # Ensure content is decoded to string
-
+            return response.content.decode('utf-8')
         else:
             raise HTTPException(status_code=400, detail="Unsupported file format.")
->>>>>>> 950c02fa
     except requests.exceptions.RequestException as e:
         raise HTTPException(status_code=500, detail=f"Failed to fetch file: {str(e)}")
 
@@ -86,41 +70,7 @@
     if vector_store is not None:
         return
 
-<<<<<<< HEAD
-    try:
-        response = requests.get(FETCH_FILES_URL, timeout=10)  # Add timeout
-        response.raise_for_status()
-        files = response.json()
-        
-        if not files:
-            raise HTTPException(status_code=404, detail="No files found.")
-
-        latest_file = max(files, key=lambda x: x['id'])
-        file_url, file_type = latest_file['url'], latest_file['type']
-        file_content = fetch_file_content(file_url)
-
-        if file_type == "application/pdf":
-            with tempfile.NamedTemporaryFile(delete=False, suffix=".pdf") as tmp_file:
-                tmp_file.write(file_content.encode('utf-8'))
-                tmp_file.flush()
-                loader = PyPDFLoader(tmp_file.name)
-        elif file_type == "text/csv":
-            loader = CSVLoader(file_content)
-        else:
-            raise HTTPException(status_code=400, detail="Unsupported file format.")
-
-        documents = loader.load()
-        text_splitter = RecursiveCharacterTextSplitter(chunk_size=1000, chunk_overlap=50)
-        docs = text_splitter.split_documents(documents)
-
-        embeddings = OpenAIEmbeddings(api_key=OPENAI_API_KEY)
-        vector_store = FAISS.from_documents(docs, embeddings)
-    except Exception as e:
-        raise HTTPException(status_code=500, detail=f"Failed to initialize vector store: {str(e)}")
-
-=======
     logger.info("Fetching files from external API")
-    # Fetch files from the external API
     response = requests.get(FETCH_FILES_URL)
     if response.status_code != 200:
         raise HTTPException(status_code=response.status_code, detail="Failed to fetch files.")
@@ -129,87 +79,29 @@
     if not files:
         raise HTTPException(status_code=404, detail="No files found.")
 
-    # Get the latest file by ID
     latest_file = max(files, key=lambda x: x['id'])
-    file_url = latest_file['url']
-    file_type = latest_file['type']
+    file_url, file_type = latest_file['url'], latest_file['type']
 
     logger.info(f"Downloading file content from {file_url}")
-    # Download the file content
     file_content = fetch_file_content(file_url, file_type)
 
-    # Process the file based on its type (PDF, CSV)
     if file_type == "application/pdf":
-        loader = PyPDFLoader(file_content)  # Use the file path for PyPDFLoader
-
+        loader = PyPDFLoader(file_content)
     elif file_type == "text/csv":
-        loader = CSVLoader(file_content)  # Directly use the decoded content
+        loader = CSVLoader(file_content)
+    else:
+        raise HTTPException(status_code=400, detail="Unsupported file format.")
 
     logger.info("Loading and splitting the text")
-    # Load and split the text
     documents = loader.load()
     text_splitter = RecursiveCharacterTextSplitter(chunk_size=1000, chunk_overlap=50)
     docs = text_splitter.split_documents(documents)
 
     logger.info("Creating embeddings and initializing the vector store")
-    # Create embeddings and initialize the vector store
     embeddings = OpenAIEmbeddings(api_key=OPENAI_API_KEY)
     vector_store = FAISS.from_documents(docs, embeddings)
->>>>>>> 950c02fa
 
-# Get bad words list from API
-def get_bad_words() -> List[str]:
-    response = requests.get(GET_BADWORDS_URL)
-    if response.status_code == 200:
-        badwords_data = response.json()
-        return [word['word'] for word in badwords_data]
-    else:
-        raise HTTPException(status_code=response.status_code, detail="Failed to retrieve bad words.")
-
-# Add flagged bad word to API
-def flag_bad_word(word: str):
-    payload = {"word": word}
-    response = requests.post(ADD_FLAGGED_WORD_URL, json=payload)
-    if response.status_code != 200:
-        raise HTTPException(status_code=response.status_code, detail="Failed to flag bad word.")
-
-# Function to check and censor bad words
-def censor_bad_words(user_input: str) -> str:
-    bad_words = get_bad_words()
-    censored_input = user_input.lower()
-    flagged_words = set()
-
-    for word in bad_words:
-        if word.lower() in censored_input:
-            censored_input = censored_input.replace(word.lower(), "***")
-            flagged_words.add(word)
-
-    for word in flagged_words:
-        flag_bad_word(word)
-
-    return censored_input
-
-def get_openai_response(prompt: str) -> str:
-    try:
-        response = openai.ChatCompletion.create(  # Use ChatCompletion instead of Completion
-            model="gpt-3.5-turbo",
-            messages=[
-                {"role": "system", "content": "You are a helpful assistant."},
-                {"role": "user", "content": prompt}
-            ],
-            max_tokens=150
-        )
-        return response.choices[0].message['content'].strip()
-    except openai.error.OpenAIError as e:
-        raise HTTPException(status_code=500, detail=f"OpenAI API error: {str(e)}")
-
-def query_documents(query: str):
-    if not vector_store:
-        raise HTTPException(status_code=404, detail="No documents uploaded for querying.")
-    
-    query_embedding = embed_text(query)
-    docs = vector_store.similarity_search(query_embedding, k=5)
-    return docs[0].page_content if docs else None
+# The rest of the functions (get_bad_words, flag_bad_word, censor_bad_words, get_openai_response, query_documents) remain the same
 
 @chat_router.post("/chat")
 async def chat_with_bot(request: ChatRequest):
